set(SUBSYS_NAME apps)
set(SUBSYS_DESC "Application examples/samples that show how PCL works")
set(SUBSYS_DEPS common geometry io filters sample_consensus segmentation visualization kdtree features surface octree registration keypoints tracking search recognition)

# Find VTK
if(NOT VTK_FOUND)
    set(DEFAULT FALSE)
    set(REASON "VTK was not found.")
else(NOT VTK_FOUND)
    set(DEFAULT TRUE)
    set(REASON)
    include("${VTK_USE_FILE}")
endif(NOT VTK_FOUND)

# OpenNI found?
if(NOT OPENNI_FOUND)
    set(DEFAULT FALSE)
    set(REASON "OpenNI was not found.")
else(NOT OPENNI_FOUND)
    set(DEFAULT TRUE)
    set(REASON)
endif(NOT OPENNI_FOUND)

set(DEFAULT FALSE)
PCL_SUBSYS_OPTION(build "${SUBSYS_NAME}" "${SUBSYS_DESC}" ${DEFAULT} "${REASON}")
PCL_SUBSYS_DEPEND(build "${SUBSYS_NAME}" DEPS ${SUBSYS_DEPS} OPT_DEPS openni vtk)

if(build)

  include_directories("${CMAKE_CURRENT_BINARY_DIR}" "${CMAKE_CURRENT_SOURCE_DIR}/include")

  PCL_ADD_EXECUTABLE(pcl_test_search_speed "${SUBSYS_NAME}" src/test_search.cpp)
  target_link_libraries(pcl_test_search_speed pcl_common pcl_io pcl_search pcl_kdtree pcl_visualization)

  PCL_ADD_EXECUTABLE(pcl_nn_classification_example "${SUBSYS_NAME}" src/nn_classification_example.cpp)
  target_link_libraries(pcl_nn_classification_example pcl_common pcl_io pcl_features pcl_kdtree)

  PCL_ADD_EXECUTABLE(pcl_pyramid_surface_matching "${SUBSYS_NAME}" src/pyramid_surface_matching.cpp)
  target_link_libraries(pcl_pyramid_surface_matching pcl_common pcl_io pcl_features pcl_registration pcl_filters)

  PCL_ADD_EXECUTABLE(pcl_statistical_multiscale_interest_region_extraction_example "${SUBSYS_NAME}" src/statistical_multiscale_interest_region_extraction_example.cpp)
  target_link_libraries(pcl_statistical_multiscale_interest_region_extraction_example pcl_common pcl_io pcl_features pcl_filters)

  if(LIBUSB_1_FOUND)
    PCL_ADD_EXECUTABLE(pcl_dinast_grabber "${SUBSYS_NAME}" src/dinast_grabber_example.cpp)
    target_link_libraries(pcl_dinast_grabber pcl_common pcl_visualization pcl_io)
  endif(LIBUSB_1_FOUND)

  if (VTK_FOUND)
    PCL_ADD_EXECUTABLE(pcl_ppf_object_recognition "${SUBSYS_NAME}" src/ppf_object_recognition.cpp)
    target_link_libraries(pcl_ppf_object_recognition pcl_common pcl_io pcl_filters pcl_features pcl_registration pcl_visualization pcl_sample_consensus pcl_segmentation)

    PCL_ADD_EXECUTABLE(pcl_multiscale_feature_persistence_example "${SUBSYS_NAME}" src/multiscale_feature_persistence_example.cpp)
    target_link_libraries(pcl_multiscale_feature_persistence_example pcl_common pcl_io pcl_filters pcl_features pcl_visualization)

    PCL_ADD_EXECUTABLE(pcl_surfel_smoothing_test "${SUBSYS_NAME}" src/surfel_smoothing_test.cpp)
    target_link_libraries(pcl_surfel_smoothing_test pcl_common pcl_io pcl_surface pcl_filters pcl_features pcl_visualization)

    PCL_ADD_EXECUTABLE(pcl_feature_matching "${SUBSYS_NAME}" src/feature_matching.cpp)
    target_link_libraries(pcl_feature_matching pcl_common pcl_io pcl_registration pcl_keypoints pcl_sample_consensus pcl_visualization pcl_search pcl_features pcl_kdtree pcl_surface pcl_segmentation)

    PCL_ADD_EXECUTABLE(pcl_convolve "${SUBSYS_NAME}" src/convolve.cpp)
    target_link_libraries(pcl_convolve pcl_common pcl_io pcl_visualization)

    PCL_ADD_EXECUTABLE(pcl_pcd_organized_multi_plane_segmentation "${SUBSYS_NAME}" src/pcd_organized_multi_plane_segmentation.cpp)
    target_link_libraries(pcl_pcd_organized_multi_plane_segmentation pcl_common pcl_io pcl_filters pcl_visualization pcl_segmentation pcl_features)

    if (QHULL_FOUND)
        PCL_ADD_EXECUTABLE(pcl_pcd_select_object_plane "${SUBSYS_NAME}" src/pcd_select_object_plane.cpp)
        target_link_libraries(pcl_pcd_select_object_plane pcl_common pcl_io pcl_filters pcl_visualization pcl_segmentation pcl_features pcl_surface)
    endif()

#    PCL_ADD_EXECUTABLE(pcl_convolve "${SUBSYS_NAME}" src/convolve.cpp)
#    target_link_libraries(pcl_convolve pcl_common pcl_io pcl_visualization)

<<<<<<< HEAD
=======
    PCL_ADD_EXECUTABLE(pcl_pcd_organized_edge_detection "${SUBSYS_NAME}" src/pcd_organized_edge_detection.cpp)
    target_link_libraries(pcl_pcd_organized_edge_detection pcl_common pcl_io pcl_features pcl_visualization)

    PCL_ADD_EXECUTABLE(pcl_face_trainer "${SUBSYS_NAME}" src/face_detection/face_trainer.cpp)
    target_link_libraries(pcl_face_trainer pcl_features pcl_recognition pcl_common pcl_io pcl_filters pcl_visualization pcl_segmentation pcl_sample_consensus pcl_surface pcl_keypoints pcl_ml pcl_search pcl_kdtree ${VTK_LIBRARIES})

    PCL_ADD_EXECUTABLE_OPT_BUNDLE(pcl_fs_face_detector "${SUBSYS_NAME}" src/face_detection//filesystem_face_detection.cpp)
    target_link_libraries(pcl_fs_face_detector pcl_features pcl_recognition pcl_common pcl_io pcl_filters pcl_visualization pcl_segmentation pcl_sample_consensus pcl_surface pcl_keypoints pcl_ml pcl_search pcl_kdtree ${VTK_LIBRARIES})

    PCL_ADD_EXECUTABLE(pcl_stereo_ground_segmentation "${SUBSYS_NAME}" src/stereo_ground_segmentation.cpp)
    target_link_libraries(pcl_stereo_ground_segmentation pcl_common pcl_io pcl_filters pcl_visualization pcl_segmentation pcl_features pcl_stereo)

    if (QT4_FOUND AND VTK_USE_QVTK)

      # Manual registration demo
      QT4_WRAP_UI(manual_registration_ui src/manual_registration/manual_registration.ui)
      QT4_WRAP_CPP(manual_registration_moc include/pcl/apps/manual_registration.h OPTIONS -DBOOST_TT_HAS_OPERATOR_HPP_INCLUDED -DBOOST_NO_TEMPLATE_PARTIAL_SPECIALIZATION)
      PCL_ADD_EXECUTABLE_OPT_BUNDLE(pcl_manual_registration "${SUBSYS_NAME}" ${manual_registration_ui} ${manual_registration_moc} src/manual_registration/manual_registration.cpp)
      target_link_libraries(pcl_manual_registration pcl_common pcl_io pcl_visualization pcl_segmentation pcl_features pcl_surface ${QVTK_LIBRARY} ${QT_LIBRARIES})

      QT4_WRAP_UI(pcd_video_player_ui src/pcd_video_player/pcd_video_player.ui)
      QT4_WRAP_CPP(pcd_video_player_moc include/pcl/apps/pcd_video_player.h OPTIONS -DBOOST_TT_HAS_OPERATOR_HPP_INCLUDED -DBOOST_NO_TEMPLATE_PARTIAL_SPECIALIZATION)
      PCL_ADD_EXECUTABLE_OPT_BUNDLE(pcl_pcd_video_player "${SUBSYS_NAME}" ${pcd_video_player_ui} ${pcd_video_player_moc} src/pcd_video_player/pcd_video_player.cpp)
      target_link_libraries(pcl_pcd_video_player pcl_common pcl_io pcl_visualization pcl_segmentation pcl_features pcl_surface ${QVTK_LIBRARY} ${QT_LIBRARIES})

    endif (QT4_FOUND AND VTK_USE_QVTK)

>>>>>>> c2566a59
    if (OPENNI_FOUND AND BUILD_OPENNI)

#      PCL_ADD_EXECUTABLE_OPT_BUNDLE(pcl_openni_grab_frame "${SUBSYS_NAME}" src/openni_grab_frame.cpp)
#      target_link_libraries(pcl_openni_grab_frame pcl_common pcl_io pcl_visualization)

#      PCL_ADD_EXECUTABLE_OPT_BUNDLE(pcl_openni_grab_images "${SUBSYS_NAME}" src/openni_grab_images.cpp)
#      target_link_libraries(pcl_openni_grab_images pcl_common pcl_io pcl_visualization)


      PCL_ADD_EXECUTABLE_OPT_BUNDLE(pcl_openni_fast_mesh "${SUBSYS_NAME}" src/openni_fast_mesh.cpp)
      target_link_libraries(pcl_openni_fast_mesh pcl_common pcl_io pcl_visualization pcl_surface)

      PCL_ADD_EXECUTABLE_OPT_BUNDLE(pcl_openni_voxel_grid "${SUBSYS_NAME}" src/openni_voxel_grid.cpp)
      target_link_libraries(pcl_openni_voxel_grid pcl_common pcl_io pcl_filters pcl_visualization)

      PCL_ADD_EXECUTABLE_OPT_BUNDLE(pcl_openni_octree_compression "${SUBSYS_NAME}" src/openni_octree_compression.cpp)
      target_link_libraries(pcl_openni_octree_compression pcl_common pcl_io pcl_filters pcl_visualization pcl_octree)

      if(HAVE_PNG)
        PCL_ADD_EXECUTABLE_OPT_BUNDLE(pcl_openni_organized_compression "${SUBSYS_NAME}" src/openni_organized_compression.cpp)
        target_link_libraries(pcl_openni_organized_compression pcl_common pcl_io pcl_filters pcl_visualization pcl_octree)
      endif(HAVE_PNG)

      PCL_ADD_EXECUTABLE_OPT_BUNDLE(pcl_openni_shift_to_depth_conversion "${SUBSYS_NAME}" src/openni_shift_to_depth_conversion.cpp)
      target_link_libraries(pcl_openni_shift_to_depth_conversion pcl_common pcl_visualization)

      PCL_ADD_EXECUTABLE(pcl_openni_mobile_server "${SUBSYS_NAME}" src/openni_mobile_server.cpp)
      target_link_libraries(pcl_openni_mobile_server pcl_common pcl_io pcl_filters pcl_visualization)

      PCL_ADD_EXECUTABLE_OPT_BUNDLE(pcl_openni_planar_segmentation "${SUBSYS_NAME}" src/openni_planar_segmentation.cpp)
      target_link_libraries(pcl_openni_planar_segmentation pcl_common pcl_io pcl_filters pcl_visualization pcl_segmentation pcl_sample_consensus)

      PCL_ADD_EXECUTABLE_OPT_BUNDLE(pcl_openni_organized_multi_plane_segmentation "${SUBSYS_NAME}" src/openni_organized_multi_plane_segmentation.cpp)
      target_link_libraries(pcl_openni_organized_multi_plane_segmentation pcl_common pcl_io pcl_filters pcl_visualization pcl_segmentation pcl_features)

      PCL_ADD_EXECUTABLE_OPT_BUNDLE(pcl_openni_ii_normal_estimation "${SUBSYS_NAME}" src/openni_ii_normal_estimation.cpp)
      target_link_libraries(pcl_openni_ii_normal_estimation pcl_common pcl_io pcl_filters pcl_visualization pcl_segmentation pcl_sample_consensus pcl_features pcl_surface)

      PCL_ADD_EXECUTABLE_OPT_BUNDLE(pcl_openni_feature_persistence "${SUBSYS_NAME}" src/openni_feature_persistence.cpp)
      target_link_libraries(pcl_openni_feature_persistence pcl_common pcl_io pcl_filters pcl_visualization pcl_features)

      PCL_ADD_EXECUTABLE_OPT_BUNDLE(pcl_openni_mls_smoothing "${SUBSYS_NAME}" src/openni_mls_smoothing.cpp)
      target_link_libraries(pcl_openni_mls_smoothing pcl_common pcl_io pcl_surface pcl_visualization)

      PCL_ADD_EXECUTABLE_OPT_BUNDLE(pcl_openni_change_viewer "${SUBSYS_NAME}" src/openni_change_viewer.cpp)
      target_link_libraries(pcl_openni_change_viewer pcl_common pcl_io pcl_kdtree pcl_octree pcl_visualization pcl_filters)

      PCL_ADD_EXECUTABLE_OPT_BUNDLE(pcl_openni_uniform_sampling "${SUBSYS_NAME}" src/openni_uniform_sampling.cpp)
      target_link_libraries(pcl_openni_uniform_sampling pcl_common pcl_io pcl_filters pcl_visualization pcl_segmentation pcl_sample_consensus pcl_features pcl_surface pcl_keypoints)

      PCL_ADD_EXECUTABLE_OPT_BUNDLE(pcl_openni_boundary_estimation "${SUBSYS_NAME}" src/openni_boundary_estimation.cpp)
      target_link_libraries(pcl_openni_boundary_estimation pcl_common pcl_io pcl_filters pcl_visualization pcl_segmentation pcl_sample_consensus pcl_features pcl_surface)

<<<<<<< HEAD
=======
      PCL_ADD_EXECUTABLE_OPT_BUNDLE(pcl_openni_organized_edge_detection "${SUBSYS_NAME}" src/openni_organized_edge_detection.cpp)
      target_link_libraries(pcl_openni_organized_edge_detection pcl_common pcl_io pcl_features pcl_visualization)

      PCL_ADD_EXECUTABLE_OPT_BUNDLE(pcl_openni_face_detector "${SUBSYS_NAME}" src/face_detection//openni_face_detection.cpp src/face_detection//openni_frame_source.cpp)
      target_link_libraries(pcl_openni_face_detector pcl_features pcl_recognition pcl_common pcl_io pcl_filters pcl_visualization pcl_segmentation pcl_sample_consensus pcl_surface pcl_keypoints pcl_ml pcl_search pcl_kdtree ${VTK_LIBRARIES})

>>>>>>> c2566a59
      if (QT4_FOUND AND VTK_USE_QVTK)
        # OpenNI Passthrough application demo
        QT4_WRAP_UI(openni_passthrough_ui src/openni_passthrough.ui)
        QT4_WRAP_CPP(openni_passthrough_moc include/pcl/apps/openni_passthrough.h OPTIONS -DBOOST_TT_HAS_OPERATOR_HPP_INCLUDED -DBOOST_NO_TEMPLATE_PARTIAL_SPECIALIZATION)
        PCL_ADD_EXECUTABLE(pcl_openni_passthrough "${SUBSYS_NAME}" ${openni_passthrough_ui} ${openni_passthrough_moc} src/openni_passthrough.cpp)
        target_link_libraries(pcl_openni_passthrough pcl_common pcl_io pcl_filters pcl_visualization ${QVTK_LIBRARY} ${QT_LIBRARIES})

        # OpenNI Organized Connected Component application demo
        QT4_WRAP_UI(organized_segmentation_demo_ui src/organized_segmentation_demo.ui)
        QT4_WRAP_CPP(organized_segmentation_demo_moc include/pcl/apps/organized_segmentation_demo.h OPTIONS -DBOOST_TT_HAS_OPERATOR_HPP_INCLUDED -DBOOST_NO_TEMPLATE_PARTIAL_SPECIALIZATION)
        PCL_ADD_EXECUTABLE_OPT_BUNDLE(pcl_organized_segmentation_demo "${SUBSYS_NAME}" ${organized_segmentation_demo_ui} ${organized_segmentation_demo_moc} src/organized_segmentation_demo.cpp)
        target_link_libraries(pcl_organized_segmentation_demo pcl_common pcl_io pcl_visualization pcl_segmentation pcl_features pcl_surface ${QVTK_LIBRARY} ${QT_LIBRARIES})

        # Database processing (integration) demo
#        QT4_WRAP_UI(db_proc_ui src/db_proc/db_proc.ui)
#        QT4_WRAP_CPP(db_proc_moc include/pcl/apps/db_proc.h OPTIONS -DBOOST_TT_HAS_OPERATOR_HPP_INCLUDED)
#        PCL_ADD_EXECUTABLE_OPT_BUNDLE(pcl_db_proc "${SUBSYS_NAME}" ${db_proc_ui} ${db_proc_moc} src/db_proc/db_proc.cpp)
#        target_link_libraries(pcl_db_proc pcl_common pcl_io pcl_visualization pcl_segmentation pcl_features pcl_surface ${QVTK_LIBRARY} ${QT_LIBRARIES})

      endif ()

      set(incs
        include/pcl/${SUBSYS_NAME}/render_views_tesselated_sphere.h
        include/pcl/${SUBSYS_NAME}/timer.h)
      set(srcs src/render_views_tesselated_sphere.cpp)

      if (QHULL_FOUND)
        PCL_ADD_EXECUTABLE_OPT_BUNDLE(pcl_openni_3d_convex_hull "${SUBSYS_NAME}" src/openni_3d_convex_hull.cpp)
        target_link_libraries(pcl_openni_3d_convex_hull pcl_common pcl_io pcl_filters pcl_visualization pcl_segmentation pcl_sample_consensus pcl_features pcl_surface)

        PCL_ADD_EXECUTABLE_OPT_BUNDLE(pcl_openni_3d_concave_hull "${SUBSYS_NAME}" src/openni_3d_concave_hull.cpp)
        target_link_libraries(pcl_openni_3d_concave_hull pcl_common pcl_io pcl_filters pcl_visualization pcl_segmentation pcl_sample_consensus pcl_features pcl_surface)

        PCL_ADD_EXECUTABLE_OPT_BUNDLE(pcl_openni_tracking "${SUBSYS_NAME}" src/openni_tracking.cpp)
        target_link_libraries(pcl_openni_tracking pcl_common pcl_io pcl_surface pcl_visualization pcl_filters pcl_features pcl_segmentation pcl_tracking pcl_search)

        set(incs "include/pcl/${SUBSYS_NAME}/dominant_plane_segmentation.h" ${incs})
        set(impl_incs "include/pcl/${SUBSYS_NAME}/impl/dominant_plane_segmentation.hpp")
        set(srcs src/dominant_plane_segmentation.cpp ${srcs})

      PCL_ADD_EXECUTABLE_OPT_BUNDLE(pcl_openni_planar_convex_hull "${SUBSYS_NAME}" src/openni_planar_convex_hull.cpp)
      target_link_libraries(pcl_openni_planar_convex_hull pcl_common pcl_io pcl_filters pcl_visualization pcl_segmentation pcl_sample_consensus pcl_surface)

      PCL_ADD_EXECUTABLE_OPT_BUNDLE(pcl_ni_linemod "${SUBSYS_NAME}" src/ni_linemod.cpp)
      target_link_libraries(pcl_ni_linemod pcl_common pcl_io pcl_filters pcl_visualization pcl_segmentation pcl_sample_consensus pcl_features pcl_surface pcl_search)

      endif() # QHULL_FOUND

      # Install include files
      PCL_ADD_INCLUDES("${SUBSYS_NAME}" "${SUBSYS_NAME}" ${incs})
      PCL_ADD_INCLUDES("${SUBSYS_NAME}" "${SUBSYS_NAME}/impl" ${impl_incs})

      set(LIB_NAME "pcl_${SUBSYS_NAME}")
      PCL_ADD_LIBRARY("${LIB_NAME}" "${SUBSYS_NAME}" ${srcs} ${impl_incs} ${incs})
      target_link_libraries("${LIB_NAME}" pcl_common pcl_io pcl_filters pcl_visualization pcl_segmentation pcl_surface pcl_features pcl_sample_consensus pcl_search)

      PCL_MAKE_PKGCONFIG("${LIB_NAME}" "${SUBSYS_NAME}" "${SUBSYS_DESC}" "" "" "" "" "")


      PCL_ADD_EXECUTABLE_OPT_BUNDLE(pcl_ni_agast "${SUBSYS_NAME}" src/ni_agast.cpp)
      target_link_libraries(pcl_ni_agast pcl_common pcl_io pcl_filters pcl_visualization pcl_segmentation pcl_sample_consensus pcl_features pcl_keypoints pcl_surface pcl_search)

<<<<<<< HEAD
      PCL_ADD_EXECUTABLE_OPT_BUNDLE(pcl_ni_linemod ${SUBSYS_NAME} src/ni_linemod.cpp)
      target_link_libraries(pcl_ni_linemod pcl_common pcl_io pcl_filters pcl_visualization pcl_segmentation pcl_sample_consensus pcl_features pcl_surface pcl_search)

      PCL_ADD_EXECUTABLE_OPT_BUNDLE(pcl_ni_susan ${SUBSYS_NAME} src/ni_susan.cpp)
=======
      PCL_ADD_EXECUTABLE_OPT_BUNDLE(pcl_ni_brisk "${SUBSYS_NAME}" src/ni_brisk.cpp)
      target_link_libraries(pcl_ni_brisk pcl_common pcl_io pcl_filters pcl_visualization pcl_segmentation pcl_sample_consensus pcl_features pcl_keypoints pcl_surface pcl_search)

      PCL_ADD_EXECUTABLE_OPT_BUNDLE(pcl_ni_susan "${SUBSYS_NAME}" src/ni_susan.cpp)
>>>>>>> c2566a59
      target_link_libraries(pcl_ni_susan pcl_common pcl_visualization pcl_features pcl_keypoints pcl_search)

      PCL_ADD_EXECUTABLE_OPT_BUNDLE(pcl_ni_trajkovic ${SUBSYS_NAME} src/ni_trajkovic.cpp)
      target_link_libraries(pcl_ni_trajkovic pcl_common pcl_visualization pcl_features pcl_keypoints pcl_search)

      PCL_ADD_EXECUTABLE_OPT_BUNDLE(pcl_openni_klt "${SUBSYS_NAME}" src/openni_klt.cpp)
      target_link_libraries(pcl_openni_klt pcl_common pcl_io pcl_visualization pcl_tracking)
    endif() # OPENNI_FOUND + BUILD_OPENNI

  endif() # VTK_FOUND

<<<<<<< HEAD
  add_subdirectory(modeler)
  add_subdirectory(cloud_composer)
  if(OPENNI_FOUND)
    add_subdirectory(in_hand_scanner)
  endif(OPENNI_FOUND)
  add_subdirectory(point_cloud_editor)
  if(FZAPI_FOUND)
    add_subdirectory(optronic_viewer)
  endif(FZAPI_FOUND)

endif(build)

=======
  # OpenGL and GLUT
  if(OPENGL_FOUND AND GLUT_FOUND)
    include_directories("${OPENGL_INCLUDE_DIR}")
    include_directories("${GLUT_INCLUDE_DIR}")
    PCL_ADD_EXECUTABLE_OPT_BUNDLE(pcl_grabcut_2d "${SUBSYS_NAME}" src/grabcut_2d.cpp)
    target_link_libraries (pcl_grabcut_2d pcl_common pcl_io pcl_segmentation pcl_search ${GLUT_LIBRARIES} ${OPENGL_LIBRARIES})
  endif(OPENGL_FOUND AND GLUT_FOUND)

  collect_subproject_directory_names("${CMAKE_CURRENT_SOURCE_DIR}" "CMakeLists.txt" PCL_APPS_MODULES_NAMES PCL_APPS_MODULES_DIRS ${SUBSYS_NAME})
  set(PCL_APPS_MODULES_NAMES_UNSORTED ${PCL_APPS_MODULES_NAMES})
  topological_sort(PCL_APPS_MODULES_NAMES PCL_APPS_ _DEPENDS)
  sort_relative(PCL_APPS_MODULES_NAMES_UNSORTED PCL_APPS_MODULES_NAMES PCL_APPS_MODULES_DIRS)
  foreach(subdir ${PCL_APPS_MODULES_DIRS})
    add_subdirectory("${CMAKE_CURRENT_SOURCE_DIR}/${subdir}")
  endforeach(subdir)

endif(build)
>>>>>>> c2566a59
<|MERGE_RESOLUTION|>--- conflicted
+++ resolved
@@ -73,20 +73,6 @@
 #    PCL_ADD_EXECUTABLE(pcl_convolve "${SUBSYS_NAME}" src/convolve.cpp)
 #    target_link_libraries(pcl_convolve pcl_common pcl_io pcl_visualization)
 
-<<<<<<< HEAD
-=======
-    PCL_ADD_EXECUTABLE(pcl_pcd_organized_edge_detection "${SUBSYS_NAME}" src/pcd_organized_edge_detection.cpp)
-    target_link_libraries(pcl_pcd_organized_edge_detection pcl_common pcl_io pcl_features pcl_visualization)
-
-    PCL_ADD_EXECUTABLE(pcl_face_trainer "${SUBSYS_NAME}" src/face_detection/face_trainer.cpp)
-    target_link_libraries(pcl_face_trainer pcl_features pcl_recognition pcl_common pcl_io pcl_filters pcl_visualization pcl_segmentation pcl_sample_consensus pcl_surface pcl_keypoints pcl_ml pcl_search pcl_kdtree ${VTK_LIBRARIES})
-
-    PCL_ADD_EXECUTABLE_OPT_BUNDLE(pcl_fs_face_detector "${SUBSYS_NAME}" src/face_detection//filesystem_face_detection.cpp)
-    target_link_libraries(pcl_fs_face_detector pcl_features pcl_recognition pcl_common pcl_io pcl_filters pcl_visualization pcl_segmentation pcl_sample_consensus pcl_surface pcl_keypoints pcl_ml pcl_search pcl_kdtree ${VTK_LIBRARIES})
-
-    PCL_ADD_EXECUTABLE(pcl_stereo_ground_segmentation "${SUBSYS_NAME}" src/stereo_ground_segmentation.cpp)
-    target_link_libraries(pcl_stereo_ground_segmentation pcl_common pcl_io pcl_filters pcl_visualization pcl_segmentation pcl_features pcl_stereo)
-
     if (QT4_FOUND AND VTK_USE_QVTK)
 
       # Manual registration demo
@@ -102,7 +88,6 @@
 
     endif (QT4_FOUND AND VTK_USE_QVTK)
 
->>>>>>> c2566a59
     if (OPENNI_FOUND AND BUILD_OPENNI)
 
 #      PCL_ADD_EXECUTABLE_OPT_BUNDLE(pcl_openni_grab_frame "${SUBSYS_NAME}" src/openni_grab_frame.cpp)
@@ -156,15 +141,6 @@
       PCL_ADD_EXECUTABLE_OPT_BUNDLE(pcl_openni_boundary_estimation "${SUBSYS_NAME}" src/openni_boundary_estimation.cpp)
       target_link_libraries(pcl_openni_boundary_estimation pcl_common pcl_io pcl_filters pcl_visualization pcl_segmentation pcl_sample_consensus pcl_features pcl_surface)
 
-<<<<<<< HEAD
-=======
-      PCL_ADD_EXECUTABLE_OPT_BUNDLE(pcl_openni_organized_edge_detection "${SUBSYS_NAME}" src/openni_organized_edge_detection.cpp)
-      target_link_libraries(pcl_openni_organized_edge_detection pcl_common pcl_io pcl_features pcl_visualization)
-
-      PCL_ADD_EXECUTABLE_OPT_BUNDLE(pcl_openni_face_detector "${SUBSYS_NAME}" src/face_detection//openni_face_detection.cpp src/face_detection//openni_frame_source.cpp)
-      target_link_libraries(pcl_openni_face_detector pcl_features pcl_recognition pcl_common pcl_io pcl_filters pcl_visualization pcl_segmentation pcl_sample_consensus pcl_surface pcl_keypoints pcl_ml pcl_search pcl_kdtree ${VTK_LIBRARIES})
-
->>>>>>> c2566a59
       if (QT4_FOUND AND VTK_USE_QVTK)
         # OpenNI Passthrough application demo
         QT4_WRAP_UI(openni_passthrough_ui src/openni_passthrough.ui)
@@ -227,17 +203,7 @@
       PCL_ADD_EXECUTABLE_OPT_BUNDLE(pcl_ni_agast "${SUBSYS_NAME}" src/ni_agast.cpp)
       target_link_libraries(pcl_ni_agast pcl_common pcl_io pcl_filters pcl_visualization pcl_segmentation pcl_sample_consensus pcl_features pcl_keypoints pcl_surface pcl_search)
 
-<<<<<<< HEAD
-      PCL_ADD_EXECUTABLE_OPT_BUNDLE(pcl_ni_linemod ${SUBSYS_NAME} src/ni_linemod.cpp)
-      target_link_libraries(pcl_ni_linemod pcl_common pcl_io pcl_filters pcl_visualization pcl_segmentation pcl_sample_consensus pcl_features pcl_surface pcl_search)
-
-      PCL_ADD_EXECUTABLE_OPT_BUNDLE(pcl_ni_susan ${SUBSYS_NAME} src/ni_susan.cpp)
-=======
-      PCL_ADD_EXECUTABLE_OPT_BUNDLE(pcl_ni_brisk "${SUBSYS_NAME}" src/ni_brisk.cpp)
-      target_link_libraries(pcl_ni_brisk pcl_common pcl_io pcl_filters pcl_visualization pcl_segmentation pcl_sample_consensus pcl_features pcl_keypoints pcl_surface pcl_search)
-
       PCL_ADD_EXECUTABLE_OPT_BUNDLE(pcl_ni_susan "${SUBSYS_NAME}" src/ni_susan.cpp)
->>>>>>> c2566a59
       target_link_libraries(pcl_ni_susan pcl_common pcl_visualization pcl_features pcl_keypoints pcl_search)
 
       PCL_ADD_EXECUTABLE_OPT_BUNDLE(pcl_ni_trajkovic ${SUBSYS_NAME} src/ni_trajkovic.cpp)
@@ -249,20 +215,6 @@
 
   endif() # VTK_FOUND
 
-<<<<<<< HEAD
-  add_subdirectory(modeler)
-  add_subdirectory(cloud_composer)
-  if(OPENNI_FOUND)
-    add_subdirectory(in_hand_scanner)
-  endif(OPENNI_FOUND)
-  add_subdirectory(point_cloud_editor)
-  if(FZAPI_FOUND)
-    add_subdirectory(optronic_viewer)
-  endif(FZAPI_FOUND)
-
-endif(build)
-
-=======
   # OpenGL and GLUT
   if(OPENGL_FOUND AND GLUT_FOUND)
     include_directories("${OPENGL_INCLUDE_DIR}")
@@ -279,5 +231,4 @@
     add_subdirectory("${CMAKE_CURRENT_SOURCE_DIR}/${subdir}")
   endforeach(subdir)
 
-endif(build)
->>>>>>> c2566a59
+endif(build)